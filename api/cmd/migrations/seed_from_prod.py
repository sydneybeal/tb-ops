--- conflicted
+++ resolved
@@ -89,21 +89,6 @@
 
     # Ingest from the following tables in prod into corresponding in UAT
     tables = [
-<<<<<<< HEAD
-        "public.core_destinations",
-        "public.countries",
-        "public.agencies",
-        "public.booking_channels",
-        "public.portfolios",
-        "public.consultants",
-        "public.properties",
-        "public.trips",
-        "public.accommodation_logs",
-        "public.property_details",
-        "public.users",
-        "public.potential_trips",
-        "public.audit_logs",
-=======
         # "public.core_destinations",
         # "public.countries",
         # "public.agencies",
@@ -116,7 +101,6 @@
         # "public.users",
         # "public.trips",
         "public.daily_rates",
->>>>>>> 24c93e06
     ]
 
     for table in tables:

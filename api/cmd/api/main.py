# Copyright 2024 SH

# Licensed under the Apache License, Version 2.0 (the "License");
# you may not use this file except in compliance with the License.
# You may obtain a copy of the License at

#     http://www.apache.org/licenses/LICENSE-2.0

# Unless required by applicable law or agreed to in writing, software
# distributed under the License is distributed on an "AS IS" BASIS,
# WITHOUT WARRANTIES OR CONDITIONS OF ANY KIND, either express or implied.
# See the License for the specific language governing permissions and
# limitations under the License.

"""REST API entrypoint code for TB Operations."""
# from urllib import parse
from datetime import timedelta, datetime, date
from typing import Sequence, Iterable, Optional, List, Union
from uuid import UUID
from fastapi import FastAPI, Depends, Request, HTTPException, status, Query

# from fastapi.responses import Response
from fastapi.middleware.cors import CORSMiddleware
from fastapi.responses import JSONResponse, StreamingResponse
from fastapi.security import OAuth2PasswordBearer
from fastapi.param_functions import Form

from jose import JWTError, jwt
from api.services.auth.models import User
from api.services.audit.service import AuditService
from api.services.audit.models import AuditLog
from api.services.auth.service import AuthService
<<<<<<< HEAD
from api.services.clients.service import ClientService
from api.services.clients.models import (
    ClientSummary,
    ReferralMatch,
    ReferralNode,
    PatchClientRequest,
)
from api.services.reservations.service import ReservationService
from api.services.reservations.models import Reservation
=======
from api.services.currency.service import CurrencyService
from api.services.currency.models import DailyRate, PatchDailyRateRequest
>>>>>>> fc2bb9bc
from api.services.summaries.models import (
    AccommodationLogSummary,
    AgencySummary,
    BaseTrip,
    BookingChannelSummary,
    CountrySummary,
    PortfolioSummary,
    PropertySummary,
    PropertyDetailSummary,
    BedNightReport,
    TripSummary,
)
from api.services.summaries.service import SummaryService
from api.services.travel.models import (
    Consultant,
    CoreDestination,
    PatchAccommodationLogRequest,
    PatchAgencyRequest,
    PatchBookingChannelRequest,
    PatchConsultantRequest,
    PatchCountryRequest,
    PatchCoreDestinationRequest,
    PatchPortfolioRequest,
    PatchPropertyRequest,
    PatchPropertyDetailRequest,
    PatchTripRequest,
)
from api.services.travel.service import TravelService
from api.services.quality.service import QualityService
from api.services.quality.models import PotentialTrip, MatchingProgress

oauth2_scheme = OAuth2PasswordBearer(tokenUrl="token")

VERSION = "v1.0.2"


def get_auth_service() -> AuthService:
    """Dependency provider for AuthService."""
    # This function will be overridden in the app to provide the actual auth_svc
    raise NotImplementedError


async def get_current_user(
    token: str = Depends(oauth2_scheme),
    auth_svc: AuthService = Depends(get_auth_service),
):
    """Gets current user for API authentication."""
    credentials_exception = HTTPException(
        status_code=status.HTTP_401_UNAUTHORIZED,
        detail="Could not validate credentials",
        headers={"WWW-Authenticate": "Bearer"},
    )
    try:
        payload = jwt.decode(
            token, auth_svc.SECRET_KEY, algorithms=[auth_svc.ALGORITHM]
        )
        email: Optional[str] = payload.get("sub")
        if email is None:
            raise credentials_exception
        user = await auth_svc.get_user(email=email)
        if user is None:
            raise credentials_exception
        return user
    except JWTError as exc:
        raise credentials_exception from exc


def make_app(
    travel_svc: TravelService,
    summary_svc: SummaryService,
    auth_svc: AuthService,
    audit_svc: AuditService,
    quality_svc: QualityService,
<<<<<<< HEAD
    client_svc: ClientService,
    reservation_svc: ReservationService,
=======
    currency_svc: CurrencyService,
>>>>>>> fc2bb9bc
) -> FastAPI:
    """Function to build FastAPI app."""
    app = FastAPI(
        title="roam_and_report_api_layer",
        version=VERSION,
        docs_url="/docs",
        openapi_url="/openapi.json",
        servers=[
            {
                "url": "https://www.api.roamandreport.com",
                "description": "TB Operations API",
            },
        ],
        description="Travel Beyond.",
        openapi_tags=[
            {
                "name": "roam_and_report",
                "description": "Bed night reporting for client trips.",
            },
        ],
    )

    origins = ["*"]

    app.add_middleware(
        CORSMiddleware,
        allow_origins=origins,
        allow_credentials=True,
        allow_methods=["*"],
        allow_headers=["*"],
    )

    # Provide the actual AuthService instance
    def get_auth_service_override() -> AuthService:
        return auth_svc

    # Override the dependency
    app.dependency_overrides[get_auth_service] = get_auth_service_override

    @app.get("/")
    def root():
        return {"Hello": "World", "Version": VERSION}

    @app.post("/token")
    async def login_for_access_token(email: str = Form(...), password: str = Form(...)):
        user = await auth_svc.authenticate_user(email, password)

        if not user:
            print(f"User login for {email} failed.")
            raise HTTPException(
                status_code=status.HTTP_401_UNAUTHORIZED,
                detail="Incorrect email or password",
                headers={"WWW-Authenticate": "Bearer"},
            )

        # Remove the fixed expiration duration. Let `create_access_token` handle the expiration.
        print(f"User login for {email} successful.")
        access_token = auth_svc.create_access_token(
            data={
                "sub": user.email
            }  # expires_delta is omitted or set to None explicitly
        )
        return {
            "access token": access_token,
            "token_type": "bearer",
            "role": user.role,
            "email": user.email,
        }

    # user = await auth_svc.authenticate_user(email, password)
    # if not user:
    #     raise HTTPException(
    #         status_code=status.HTTP_401_UNAUTHORIZED,
    #         detail="Incorrect email or password",
    #         headers={"WWW-Authenticate": "Bearer"},
    #     )
    # access_token_expires = timedelta(minutes=auth_svc.ACCESS_TOKEN_EXPIRE_MINUTES)
    # access_token = auth_svc.create_access_token(
    #     data={"sub": user.email}, expires_delta=access_token_expires
    # )
    # return {
    #     "access token": access_token,
    #     "token_type": "bearer",
    #     "role": user.role,
    #     "email": user.email,
    # }

    @app.get(
        "/v1/accommodation_logs",
        operation_id="get_accommodation_logs",
        response_model=Sequence[AccommodationLogSummary],
        tags=["accommodation_logs"],
    )
    async def get_all_accommodation_logs(
        current_user: User = Depends(get_current_user),
    ) -> Sequence[AccommodationLogSummary] | JSONResponse:
        """Get all AccommodationLog summaries."""
        return await summary_svc.get_all_accommodation_logs()

    @app.get(
        "/v1/accommodation_logs/{log_id}",
        operation_id="get_accommodation_logs",
        response_model=AccommodationLogSummary,
        tags=["accommodation_logs"],
    )
    async def get_accommodation_log_by_id(
        log_id: UUID,
        current_user: User = Depends(get_current_user),
    ) -> AccommodationLogSummary | JSONResponse:
        """Get all AccommodationLog summaries."""
        accommodation_log_summary = await summary_svc.get_accommodation_logs_by_filters(
            {"id": log_id}
        )
        if accommodation_log_summary:
            return accommodation_log_summary[0]
        return JSONResponse(
            content={"message": "Accommodation log not found"},
            status_code=200,
        )

    @app.patch(
        "/v1/accommodation_logs",
        operation_id="post_accommodation_logs",
        tags=["accommodation_logs"],
    )
    async def post_accommodation_logs(
        accommodation_log_requests: list[PatchAccommodationLogRequest],
        current_user: User = Depends(get_current_user),
    ) -> JSONResponse:
        """Add or edit a sequence of AccommodationLogs."""
        results = await travel_svc.process_accommodation_log_requests(
            accommodation_log_requests
        )
        return JSONResponse(content=results)

    @app.get(
        "/v1/related_entries",
        operation_id="get_related_entries",
        tags=["accommodation_logs"],
    )
    async def get_related_entries(
        identifier: UUID,
        identifier_type: str,
        current_user: User = Depends(get_current_user),
    ) -> JSONResponse:
        related_records = await summary_svc.get_related_records_summary(
            identifier, identifier_type
        )
        return JSONResponse(content=related_records)

    @app.get("/v1/overlaps", tags=["accommodation_logs"])
    async def get_overlaps(
        start_date: date = datetime.strptime("2017-01-01", "%Y-%m-%d").date(),
        end_date: date = datetime.strptime("2028-01-01", "%Y-%m-%d").date(),
        current_user: User = Depends(get_current_user),
    ) -> JSONResponse:
        overlaps = await summary_svc.get_overlaps(start_date, end_date)
        return JSONResponse(content=overlaps)

    @app.delete(
        "/v1/accommodation_logs/{log_id}",
        operation_id="delete_accommodation_log",
        tags=["accommodation_logs"],
    )
    async def delete_accommodation_log(
        log_id: UUID, current_user: User = Depends(get_current_user)
    ) -> JSONResponse:
        """Delete an accommodation log by its ID."""
        is_deleted = await travel_svc.delete_accommodation_log(
            log_id, current_user.email
        )
        if not is_deleted:
            raise HTTPException(status_code=404, detail="Accommodation log not found")
        return JSONResponse(
            content={"message": "Accommodation log deleted successfully"},
            status_code=200,
        )

    @app.get(
        "/v1/properties",
        operation_id="get_properties",
        response_model=Sequence[PropertySummary],
        tags=["properties"],
    )
    async def get_all_properties(
        current_user: User = Depends(get_current_user),
    ) -> Sequence[PropertySummary] | JSONResponse:
        """Get all AccommodationLog summaries."""
        return await summary_svc.get_all_properties()

    @app.patch(
        "/v1/properties",
        operation_id="post_properties",
        tags=["properties"],
    )
    async def post_properties(
        property_data: PatchPropertyRequest,
        current_user: User = Depends(get_current_user),
    ) -> JSONResponse:
        """Add or edit a Property."""
        results = await travel_svc.process_property_request(property_data)
        return JSONResponse(content=results)

    @app.delete(
        "/v1/properties/{property_id}",
        operation_id="delete_properties",
        tags=["properties"],
    )
    async def delete_property(
        property_id: UUID, current_user: User = Depends(get_current_user)
    ) -> JSONResponse:
        """Delete a property by its ID."""
        result = await travel_svc.delete_property(property_id, current_user.email)
        # Check if the result is a dictionary indicating an error
        if isinstance(result, dict):
            # Extract error details from the result dictionary
            error_detail = result.get(
                "error", "Cannot delete property due to related records."
            )
            affected_logs = result.get("details", [])
            return JSONResponse(
                content={"error": error_detail, "affected_logs": affected_logs},
                status_code=400,  # or another appropriate status code
            )

        # Check if the deletion was successful
        elif result:
            return JSONResponse(
                content={"message": "Property deleted successfully"},
                status_code=200,
            )

        # If the deletion failed (property not found)
        else:
            raise HTTPException(status_code=404, detail="Property not found")

    @app.get(
        "/v1/property_details",
        operation_id="get_property_details",
        response_model=Sequence[PropertyDetailSummary],
        tags=["properties"],
    )
    async def get_all_property_details(
        current_user: User = Depends(get_current_user),
    ) -> Sequence[PropertyDetailSummary] | JSONResponse:
        """Get all PropertyDetail summaries."""
        return await summary_svc.get_all_property_details()

    @app.get(
        "/v1/property_details/{property_id}",
        operation_id="get_property_details_by_id",
        response_model=PropertyDetailSummary,
        tags=["properties"],
    )
    async def get_property_details_by_id(
        property_id: UUID,
        current_user: User = Depends(get_current_user),
    ) -> PropertyDetailSummary | None:
        """Get all PropertyDetail summaries."""
        return await summary_svc.get_property_details_by_id(property_id)

    @app.patch(
        "/v1/property_details",
        operation_id="post_property",
        tags=["properties"],
    )
    async def post_property(
        property_detail_data: PatchPropertyDetailRequest,
        current_user: User = Depends(get_current_user),
    ) -> JSONResponse:
        """Add or edit a Property."""
        results = await travel_svc.process_property_detail_request(property_detail_data)
        return JSONResponse(content=results)

    @app.get(
        "/v1/countries",
        operation_id="get_countries",
        response_model=Sequence[CountrySummary],
        tags=["countries"],
    )
    async def get_all_countries(
        current_user: User = Depends(get_current_user),
    ) -> Sequence[CountrySummary] | JSONResponse:
        """Get all Country models."""
        return await summary_svc.get_all_countries()

    @app.patch(
        "/v1/countries",
        operation_id="post_countries",
        tags=["countries"],
    )
    async def post_countries(
        country_data: PatchCountryRequest,
        current_user: User = Depends(get_current_user),
    ) -> JSONResponse:
        """Add or edit a Country."""
        results = await travel_svc.process_country_request(country_data)
        return JSONResponse(content=results)

    @app.delete(
        "/v1/countries/{country_id}",
        operation_id="delete_country",
        tags=["countries"],
    )
    async def delete_country(
        country_id: UUID, current_user: User = Depends(get_current_user)
    ) -> JSONResponse:
        """Delete a country by its ID."""
        result = await travel_svc.delete_country(country_id, current_user.email)
        # Check if the result is a dictionary indicating an error
        if isinstance(result, dict):
            # Extract error details from the result dictionary
            error_detail = result.get(
                "error", "Cannot delete country due to related records."
            )
            affected_logs = result.get("details", [])
            return JSONResponse(
                content={"error": error_detail, "affected_logs": affected_logs},
                status_code=400,  # or another appropriate status code
            )

        # Check if the deletion was successful
        elif result:
            return JSONResponse(
                content={"message": "Country deleted successfully"},
                status_code=200,
            )

        # If the deletion failed (property not found)
        else:
            raise HTTPException(status_code=404, detail="Consultant not found")

    @app.get(
        "/v1/core_destinations",
        operation_id="get_core_destinations",
        response_model=Sequence[CoreDestination],
        tags=["core_destinations"],
    )
    async def get_core_destinations(
        current_user: User = Depends(get_current_user),
    ) -> Sequence[CoreDestination] | JSONResponse:
        """Get all CoreDestination models."""
        return await travel_svc.get_all_core_destinations()

    @app.patch(
        "/v1/core_destinations",
        operation_id="post_core_destinations",
        tags=["core_destinations"],
    )
    async def post_core_destinations(
        core_dest_data: PatchCoreDestinationRequest,
        current_user: User = Depends(get_current_user),
    ) -> JSONResponse:
        """Add or edit a CoreDestination."""
        results = await travel_svc.process_core_destination_request(core_dest_data)
        return JSONResponse(content=results)

    @app.get(
        "/v1/consultants",
        operation_id="get_consultants",
        response_model=Sequence[Consultant],
        tags=["consultants"],
    )
    async def get_all_consultants(
        current_user: User = Depends(get_current_user),
    ) -> Sequence[Consultant] | JSONResponse:
        """Get all Country models."""
        return await travel_svc.get_all_consultants()

    @app.patch(
        "/v1/consultants",
        operation_id="post_consultants",
        tags=["consultants"],
    )
    async def post_consultants(
        consultant_data: PatchConsultantRequest,
        current_user: User = Depends(get_current_user),
    ) -> JSONResponse:
        """Add or edit a Property."""
        results = await travel_svc.process_consultant_request(consultant_data)
        return JSONResponse(content=results)

    @app.delete(
        "/v1/consultants/{consultant_id}",
        operation_id="delete_consultant",
        tags=["consultants"],
    )
    async def delete_consultant(
        consultant_id: UUID, current_user: User = Depends(get_current_user)
    ) -> JSONResponse:
        """Delete a consultant by its ID."""
        result = await travel_svc.delete_consultant(consultant_id, current_user.email)
        # Check if the result is a dictionary indicating an error
        if isinstance(result, dict):
            # Extract error details from the result dictionary
            error_detail = result.get(
                "error", "Cannot delete consultant due to related records."
            )
            affected_logs = result.get("details", [])
            return JSONResponse(
                content={"error": error_detail, "affected_logs": affected_logs},
                status_code=400,  # or another appropriate status code
            )

        # Check if the deletion was successful
        elif result:
            return JSONResponse(
                content={"message": "Consultant deleted successfully"},
                status_code=200,
            )

        # If the deletion failed (property not found)
        else:
            raise HTTPException(status_code=404, detail="Consultant not found")

    @app.get(
        "/v1/booking_channels",
        operation_id="get_booking_channels",
        response_model=Sequence[BookingChannelSummary],
        tags=["booking_channels"],
    )
    async def get_all_booking_channels(
        current_user: User = Depends(get_current_user),
    ) -> Sequence[BookingChannelSummary] | JSONResponse:
        """Get all BookingChannel models."""
        return await summary_svc.get_all_booking_channels()

    @app.patch(
        "/v1/booking_channels",
        operation_id="post_booking_channels",
        tags=["booking_channels"],
    )
    async def post_booking_channels(
        booking_channel_data: PatchBookingChannelRequest,
        current_user: User = Depends(get_current_user),
    ) -> JSONResponse:
        """Add or edit an BookingChannel."""
        results = await travel_svc.process_booking_channel_request(booking_channel_data)
        return JSONResponse(content=results)

    @app.delete(
        "/v1/booking_channels/{booking_channel_id}",
        operation_id="delete_booking_channel",
        tags=["booking_channels"],
    )
    async def delete_booking_channel(
        booking_channel_id: UUID, current_user: User = Depends(get_current_user)
    ) -> JSONResponse:
        """Delete a booking channel by its ID."""
        result = await travel_svc.delete_booking_channel(
            booking_channel_id, current_user.email
        )
        # Check if the result is a dictionary indicating an error
        if isinstance(result, dict):
            # Extract error details from the result dictionary
            error_detail = result.get(
                "error", "Cannot delete booking channel due to related records."
            )
            affected_logs = result.get("details", [])
            return JSONResponse(
                content={"error": error_detail, "affected_logs": affected_logs},
                status_code=400,  # or another appropriate status code
            )

        # Check if the deletion was successful
        elif result:
            return JSONResponse(
                content={"message": "Booking channel deleted successfully"},
                status_code=200,
            )

        # If the deletion failed (property not found)
        else:
            raise HTTPException(status_code=404, detail="Booking channel not found")

    @app.get(
        "/v1/agencies",
        operation_id="get_agencies",
        response_model=Sequence[AgencySummary],
        tags=["agencies"],
    )
    async def get_all_agencies(
        current_user: User = Depends(get_current_user),
    ) -> Sequence[AgencySummary] | JSONResponse:
        """Get all Agency models."""
        return await summary_svc.get_all_agencies()

    @app.patch(
        "/v1/agencies",
        operation_id="post_agencies",
        tags=["agencies"],
    )
    async def post_agencies(
        agency_data: PatchAgencyRequest,
        current_user: User = Depends(get_current_user),
    ) -> JSONResponse:
        """Add or edit an Agency."""
        results = await travel_svc.process_agency_request(agency_data)
        return JSONResponse(content=results)

    @app.delete(
        "/v1/agencies/{agency_id}",
        operation_id="delete_agency",
        tags=["agencies"],
    )
    async def delete_agency(
        agency_id: UUID, current_user: User = Depends(get_current_user)
    ) -> JSONResponse:
        """Delete an agency by its ID."""
        result = await travel_svc.delete_agency(agency_id, current_user.email)
        # Check if the result is a dictionary indicating an error
        if isinstance(result, dict):
            # Extract error details from the result dictionary
            error_detail = result.get(
                "error", "Cannot delete agency due to related records."
            )
            affected_logs = result.get("details", [])
            return JSONResponse(
                content={"error": error_detail, "affected_logs": affected_logs},
                status_code=400,  # or another appropriate status code
            )

        # Check if the deletion was successful
        elif result:
            return JSONResponse(
                content={"message": "Agency deleted successfully"},
                status_code=200,
            )

        # If the deletion failed (property not found)
        else:
            raise HTTPException(status_code=404, detail="Agency not found")

    @app.get(
        "/v1/portfolios",
        operation_id="get_portfolios",
        response_model=Sequence[PortfolioSummary],
        tags=["portfolios"],
    )
    async def get_all_portfolios(
        current_user: User = Depends(get_current_user),
    ) -> Sequence[PortfolioSummary] | JSONResponse:
        """Get all Portfolio models."""
        return await summary_svc.get_all_portfolios()

    @app.patch(
        "/v1/portfolios",
        operation_id="post_portfolios",
        tags=["portfolios"],
    )
    async def post_portfolios(
        portfolio_data: PatchPortfolioRequest,
        current_user: User = Depends(get_current_user),
    ) -> JSONResponse:
        """Add or edit a Portfolio."""
        results = await travel_svc.process_portfolio_request(portfolio_data)
        return JSONResponse(content=results)

    @app.delete(
        "/v1/portfolios/{portfolio_id}",
        operation_id="delete_portfolio",
        tags=["portfolios"],
    )
    async def delete_portfolio(
        portfolio_id: UUID, current_user: User = Depends(get_current_user)
    ) -> JSONResponse:
        """Delete a booking channel by its ID."""
        result = await travel_svc.delete_portfolio(portfolio_id, current_user.email)
        # Check if the result is a dictionary indicating an error
        if isinstance(result, dict):
            # Extract error details from the result dictionary
            error_detail = result.get(
                "error", "Cannot delete portfolio due to related records."
            )
            affected_logs = result.get("details", [])
            return JSONResponse(
                content={"error": error_detail, "affected_logs": affected_logs},
                status_code=400,  # or another appropriate status code
            )

        # Check if the deletion was successful
        elif result:
            return JSONResponse(
                content={"message": "Portfolio deleted successfully"},
                status_code=200,
            )

        # If the deletion failed (portfolio not found)
        else:
            raise HTTPException(status_code=404, detail="Portfolio not found")

    @app.get(
        "/v1/bed_night_report",
        operation_id="get_bed_night_report",
        response_model=BedNightReport,
        tags=["bed_night_report"],
    )
    async def get_bed_night_report(
        request: Request,
        current_user: User = Depends(get_current_user),
    ) -> BedNightReport | JSONResponse:
        """Get all AccommodationLog summaries."""
        query_params = dict(request.query_params)
        print("Query Params in API call:")
        print(query_params)

        property_names = query_params.get("property_names", "")
        if property_names:
            query_params["property_names"] = property_names.split("|")
        property_location = query_params.get("property_location", "")
        if property_location:
            query_params["property_location"] = property_location.split("|")
        # Similar parsing for other array-like parameters if necessary
        report_data = await summary_svc.get_bed_night_report(query_params)
        return report_data

    @app.get(
        "/v1/export_bed_night_report",
        operation_id="export_bed_night_report",
        response_class=StreamingResponse,  # Specify the type of response you expect to send
        response_model=None,
        tags=["bed_night_report"],
    )
    async def export_bed_night_report(
        request: Request,
        current_user: User = Depends(get_current_user),
    ) -> StreamingResponse | HTTPException:
        """Exports an excel file of a bed night report."""
        query_params = dict(request.query_params)
        print("Query Params in API call:")
        print(query_params)

        # Handling exclusion columns; expects a comma-separated string of column names
        exclude_columns_string = query_params.pop("exclude_columns", None)
        exclude_columns = (
            exclude_columns_string.split(",") if exclude_columns_string else None
        )

        property_names = query_params.get("property_names", "")
        if property_names:
            query_params["property_names"] = property_names.split("|")

        try:
            excel_stream = await summary_svc.generate_excel_file(
                labels=query_params,
                exclude_columns=exclude_columns,
                report_title=query_params["report_title"],
            )
            headers = {
                "Content-Disposition": 'attachment; filename="accommodation_logs_report.xlsx"'
            }
            return StreamingResponse(
                excel_stream,
                media_type="application/vnd.openxmlformats-officedocument.spreadsheetml.sheet",
                headers=headers,
            )
        except ValueError as e:
            raise HTTPException(status_code=404, detail=str(e))

    @app.get(
        "/v1/export_custom_report",
        operation_id="export_custom_report",
        response_class=StreamingResponse,  # Specify the type of response you expect to send
        response_model=None,
        tags=["bed_night_report"],
    )
    async def export_custom_report(
        request: Request,
        current_user: User = Depends(get_current_user),
    ) -> StreamingResponse | HTTPException:
        query_params = dict(request.query_params)
        print("Query Params in API call:")
        print(query_params)

        property_names = query_params.get("property_names", "")
        if property_names:
            query_params["property_names"] = property_names.split("|")

        try:
            excel_stream = await summary_svc.generate_custom_excel_file(
                query_params=query_params, report_title=query_params["report_title"]
            )
            headers = {
                "Content-Disposition": 'attachment; filename="accommodation_logs_report.xlsx"'
            }
            return StreamingResponse(
                excel_stream,
                media_type="application/vnd.openxmlformats-officedocument.spreadsheetml.sheet",
                headers=headers,
            )
        except ValueError as e:
            raise HTTPException(status_code=404, detail=str(e))

    @app.get(
        "/v1/audit_logs",
        operation_id="get_audit_logs",
        response_model=Iterable[AuditLog],
        tags=["audit_logs"],
    )
    async def get_audit_logs(
        current_user: User = Depends(get_current_user),
        table_name: Optional[str] = None,
        record_id: Optional[str] = None,
        time_filter: Optional[datetime] = Query(default=None),
    ) -> Iterable[AuditLog] | JSONResponse:
        """Get all AccommodationLog summaries."""
        if not time_filter and not (table_name and record_id):
            time_filter = datetime.now() - timedelta(days=7)
        return await audit_svc.get_audit_logs(time_filter, table_name, record_id)

    @app.get(
        "/v1/potential_trips",
        operation_id="find_potential_trips",
        response_model=Iterable[PotentialTrip],
        tags=["trips"],
    )
    async def find_potential_trips(
        current_user: User = Depends(get_current_user),
    ) -> Iterable[PotentialTrip]:
        return await quality_svc.find_potential_trips()

    @app.post(
        "/v1/related_trips",
        operation_id="get_related_trips",
        response_model=Iterable[Union[PotentialTrip, TripSummary]],
        tags=["trips"],
    )
    async def get_related_trips(
        request: Request,
        current_user: User = Depends(get_current_user),
    ) -> Iterable[Union[PotentialTrip, TripSummary]]:
        try:
            trip_data = await request.json()
            trip = PotentialTrip(**trip_data)
            return await quality_svc.get_related_trips(trip)
        except Exception as e:
            print(f"Error processing request: {e}")
            raise HTTPException(status_code=422, detail=str(e))

    @app.get(
        "/v1/trips",
        operation_id="get_all_trips",
        response_model=Iterable[TripSummary],
        tags=["trips"],
    )
    async def get_all_trips(
        current_user: User = Depends(get_current_user),
    ) -> Iterable[TripSummary]:
        return await summary_svc.get_all_trips()

    @app.patch(
        "/v1/confirm_trip",
        operation_id="post_trips",
        tags=["trips"],
    )
    async def post_trips(
        trip_data: PatchTripRequest,
        current_user: User = Depends(get_current_user),
    ) -> JSONResponse:
        """Add or edit a Trip."""
        results = await quality_svc.confirm_trip(trip_data)
        return JSONResponse(content=results)

    @app.delete(
        "/v1/trips/{trip_id}",
        operation_id="delete_trip",
        tags=["trips"],
    )
    async def delete_trip(
        trip_id: UUID, current_user: User = Depends(get_current_user)
    ) -> JSONResponse:
        """Delete an accommodation log by its ID."""
        is_deleted = await travel_svc.delete_trip(trip_id, current_user.email)
        if not is_deleted:
            raise HTTPException(status_code=404, detail="Trip not found")
        return JSONResponse(
            content={"message": "Trip deleted successfully"},
            status_code=200,
        )

    @app.patch(
        "/v1/flag_trip",
        operation_id="flag_trip",
        tags=["trips"],
    )
    async def flag_trip(
        trip_data: PatchTripRequest,
        current_user: User = Depends(get_current_user),
    ) -> JSONResponse:
        """Flag a Trip."""
        results = await quality_svc.flag_trip(trip_data)
        return JSONResponse(content=results)

    @app.get(
        "/v1/progress",
        operation_id="get_progress",
        response_model=MatchingProgress,
        tags=["trips"],
    )
    async def get_progress(
        current_user: User = Depends(get_current_user),
    ):
        progress = await quality_svc.get_progress()
        if progress is None:
            raise HTTPException(status_code=404, detail="Report data not found")
        return progress

    @app.get(
<<<<<<< HEAD
        "/v1/clients",
        operation_id="get_clients",
        response_model=Sequence[ClientSummary],
        tags=["clients"],
    )
    async def get_clients(
        current_user: User = Depends(get_current_user),
    ) -> Sequence[ClientSummary] | JSONResponse:
        """Get all Client models."""
        return await client_svc.get_summaries()

    @app.patch(
        "/v1/clients",
        operation_id="post_clients",
        tags=["clients"],
    )
    async def post_clients(
        client_data: PatchClientRequest,
        current_user: User = Depends(get_current_user),
    ) -> JSONResponse:
        """Add or edit a Property."""
        results = await client_svc.process_patch_request(client_data)
        return JSONResponse(content=results)

    @app.get(
        "/v1/client_referrals",
        operation_id="get_referral_matches",
        response_model=Sequence[ReferralMatch],
        tags=["clients"],
    )
    async def get_referral_matches(
        current_user: User = Depends(get_current_user),
    ) -> Sequence[ReferralMatch] | JSONResponse:
        """Get all Client models."""
        return await client_svc.get_referral_matches()

    @app.get(
        "/v1/referral_tree",
        operation_id="get_referral_tree",
        response_model=Sequence[ReferralNode],
        tags=["clients"],
    )
    async def get_referral_tree(
        current_user: User = Depends(get_current_user),
    ) -> Sequence[ReferralNode] | JSONResponse:
        """Get all Client models."""
        return await client_svc.get_referral_tree()

    @app.get(
        "/v1/reservations",
        operation_id="get_reservations",
        response_model=Sequence[Reservation],
        tags=["reservations"],
    )
    async def get_reservations(
        current_user: User = Depends(get_current_user),
    ) -> Sequence[Reservation] | JSONResponse:
        """Get all Reservation models."""
        return await reservation_svc.get()

=======
        "/v1/daily_rates",
        operation_id="get_daily_rates",
        response_model=Iterable[DailyRate],
        tags=["daily_rates"],
    )
    async def get_daily_rates(
        rate_date: date,
        current_user: User = Depends(get_current_user),
    ):
        daily_rates = await currency_svc.get_rates_date(rate_date)
        if daily_rates is None:
            raise HTTPException(status_code=404, detail="Daily Rate data not found")
        return daily_rates

    @app.patch(
        "/v1/daily_rates",
        operation_id="post_daily_rates",
        tags=["daily_rates"],
    )
    async def post_daily_rates(
        daily_rate_requests: list[PatchDailyRateRequest],
        current_user: User = Depends(get_current_user),
    ) -> JSONResponse:
        results = await currency_svc.process_daily_rate_requests(daily_rate_requests)
        return JSONResponse(content=results)

>>>>>>> fc2bb9bc
    return app


if __name__ == "__main__":
    import uvicorn

    travel_svc = TravelService()
    summary_svc = SummaryService()
    auth_svc = AuthService()
    audit_svc = AuditService()
    quality_svc = QualityService()
<<<<<<< HEAD
    client_svc = ClientService()
    reservation_svc = ReservationService()

    app = make_app(
        travel_svc,
        summary_svc,
        auth_svc,
        audit_svc,
        quality_svc,
        client_svc,
        reservation_svc,
=======
    currency_svc = CurrencyService()

    app = make_app(
        travel_svc, summary_svc, auth_svc, audit_svc, quality_svc, currency_svc
>>>>>>> fc2bb9bc
    )

    uvicorn.run(app, host="0.0.0.0", port=9900)<|MERGE_RESOLUTION|>--- conflicted
+++ resolved
@@ -30,7 +30,6 @@
 from api.services.audit.service import AuditService
 from api.services.audit.models import AuditLog
 from api.services.auth.service import AuthService
-<<<<<<< HEAD
 from api.services.clients.service import ClientService
 from api.services.clients.models import (
     ClientSummary,
@@ -40,10 +39,8 @@
 )
 from api.services.reservations.service import ReservationService
 from api.services.reservations.models import Reservation
-=======
 from api.services.currency.service import CurrencyService
 from api.services.currency.models import DailyRate, PatchDailyRateRequest
->>>>>>> fc2bb9bc
 from api.services.summaries.models import (
     AccommodationLogSummary,
     AgencySummary,
@@ -117,12 +114,9 @@
     auth_svc: AuthService,
     audit_svc: AuditService,
     quality_svc: QualityService,
-<<<<<<< HEAD
     client_svc: ClientService,
     reservation_svc: ReservationService,
-=======
     currency_svc: CurrencyService,
->>>>>>> fc2bb9bc
 ) -> FastAPI:
     """Function to build FastAPI app."""
     app = FastAPI(
@@ -931,7 +925,6 @@
         return progress
 
     @app.get(
-<<<<<<< HEAD
         "/v1/clients",
         operation_id="get_clients",
         response_model=Sequence[ClientSummary],
@@ -992,7 +985,7 @@
         """Get all Reservation models."""
         return await reservation_svc.get()
 
-=======
+    @app.get(
         "/v1/daily_rates",
         operation_id="get_daily_rates",
         response_model=Iterable[DailyRate],
@@ -1019,7 +1012,6 @@
         results = await currency_svc.process_daily_rate_requests(daily_rate_requests)
         return JSONResponse(content=results)
 
->>>>>>> fc2bb9bc
     return app
 
 
@@ -1031,7 +1023,9 @@
     auth_svc = AuthService()
     audit_svc = AuditService()
     quality_svc = QualityService()
-<<<<<<< HEAD
+    client_svc = ClientService()
+    reservation_svc = ReservationService()
+    currency_svc = CurrencyService()
     client_svc = ClientService()
     reservation_svc = ReservationService()
 
@@ -1043,12 +1037,7 @@
         quality_svc,
         client_svc,
         reservation_svc,
-=======
-    currency_svc = CurrencyService()
-
-    app = make_app(
-        travel_svc, summary_svc, auth_svc, audit_svc, quality_svc, currency_svc
->>>>>>> fc2bb9bc
+        currency_svc,
     )
 
     uvicorn.run(app, host="0.0.0.0", port=9900)
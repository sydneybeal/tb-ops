--- conflicted
+++ resolved
@@ -74,11 +74,7 @@
 
 oauth2_scheme = OAuth2PasswordBearer(tokenUrl="token")
 
-<<<<<<< HEAD
 VERSION = "vTripReports"
-=======
-VERSION = "v1.0.0"
->>>>>>> 24c93e06
 
 
 def make_app(
@@ -88,11 +84,8 @@
     audit_svc: AuditService,
     review_svc: ReviewService,
     quality_svc: QualityService,
-<<<<<<< HEAD
     admin_svc: AdminService,
-=======
     currency_svc: CurrencyService,
->>>>>>> 24c93e06
 ) -> FastAPI:
     """Function to build FastAPI app."""
     app = FastAPI(
@@ -964,7 +957,6 @@
         return progress
 
     @app.get(
-<<<<<<< HEAD
         "/v1/users",
         operation_id="get_users",
         response_model=Sequence[UserSummary],
@@ -975,7 +967,8 @@
     ) -> Sequence[UserSummary] | JSONResponse:
         """Get all Country models."""
         return await auth_svc.get_all_users()
-=======
+
+    @app.get(
         "/v1/daily_rates",
         operation_id="get_daily_rates",
         response_model=Iterable[DailyRate],
@@ -1001,7 +994,6 @@
     ) -> JSONResponse:
         results = await currency_svc.process_daily_rate_requests(daily_rate_requests)
         return JSONResponse(content=results)
->>>>>>> 24c93e06
 
     return app
 
@@ -1015,17 +1007,17 @@
     audit_svc = AuditService()
     review_svc = ReviewService()
     quality_svc = QualityService()
-<<<<<<< HEAD
     admin_svc = AdminService()
+    currency_svc = CurrencyService()
 
     app = make_app(
-        travel_svc, summary_svc, auth_svc, audit_svc, review_svc, quality_svc, admin_svc
-=======
-    currency_svc = CurrencyService()
-
-    app = make_app(
-        travel_svc, summary_svc, auth_svc, audit_svc, quality_svc, currency_svc
->>>>>>> 24c93e06
+        travel_svc,
+        summary_svc,
+        auth_svc,
+        audit_svc,
+        quality_svc,
+        admin_svc,
+        currency_svc,
     )
 
     uvicorn.run(app, host="0.0.0.0", port=9900)
# Copyright 2023 SH

# Licensed under the Apache License, Version 2.0 (the "License");
# you may not use this file except in compliance with the License.
# You may obtain a copy of the License at

#     http://www.apache.org/licenses/LICENSE-2.0

# Unless required by applicable law or agreed to in writing, software
# distributed under the License is distributed on an "AS IS" BASIS,
# WITHOUT WARRANTIES OR CONDITIONS OF ANY KIND, either express or implied.
# See the License for the specific language governing permissions and
# limitations under the License.

"""Pytest fixtures shared across the test suites."""
import os

os.environ["POSTGRES_DB"] = "rr_test"
os.environ["SECRET_KEY"] = "test"
os.environ["ALGORITHM"] = "HS256"


import asyncio
from datetime import datetime
from fastapi import FastAPI
from httpx import AsyncClient
import logging
import pytest
from unittest.mock import AsyncMock, Mock


from api.services.admin.service import AdminService
from api.services.audit.service import AuditService
from api.services.auth.service import AuthService
from api.cmd.migrations import runner
from api.config.postgres import PostgresConfig
from api.services.clients.service import ClientService
from api.services.currency.service import CurrencyService
<<<<<<< HEAD
from api.services.reviews.service import ReviewService
=======
from api.services.reservations.service import ReservationService
>>>>>>> 671ee17f
from api.services.summaries.service import SummaryService
from api.services.travel.service import TravelService
from api.services.quality.service import QualityService
from api.adapters.repository import ConnectionPoolManager
from api.cmd.api.main import make_app
from api.cmd.api.main import get_current_user
from datetime import datetime

log = logging.getLogger("rr")


def now() -> datetime:
    return datetime.now()


# Needed to monkeypatch as part of session scoped fixture
@pytest.fixture(scope="session")
def monkeysession():
    with pytest.MonkeyPatch.context() as monkeypatch:
        yield monkeypatch


@pytest.fixture
async def mock_auth_service():
    mock_service = Mock(spec=AuthService)
    mock_service.SECRET_KEY = "testsecretkey"
    mock_service.ALGORITHM = "HS256"
    mock_service.get_user = AsyncMock(
        return_value={
            "email": "testuser@example.com",
            "password": "testpassword",
            "role": "sales_support",
        }
    )
    return mock_service


@pytest.fixture
def travel_service(postgres_test_database):
    return TravelService()


@pytest.fixture
def summary_service(postgres_test_database):
    return SummaryService()


@pytest.fixture
def auth_service(postgres_test_database):
    return AuthService()


@pytest.fixture
def audit_service():
    return AuditService()


@pytest.fixture
def review_service(postgres_test_database):
    return ReviewService()


@pytest.fixture
def quality_service():
    return QualityService()


@pytest.fixture
<<<<<<< HEAD
def admin_service(postgres_test_database):
    return AdminService()
=======
def client_service(postgres_test_database):
    return ClientService()
>>>>>>> 671ee17f


@pytest.fixture
def currency_service():
    return CurrencyService()


@pytest.fixture
def reservation_service(postgres_test_database):
    return ReservationService()


@pytest.fixture
def app(
    travel_service,
    summary_service,
    auth_service,
    audit_service,
    review_service,
    quality_service,
<<<<<<< HEAD
    admin_service,
=======
    client_service,
    reservation_service,
>>>>>>> 671ee17f
    currency_service,
) -> FastAPI:
    app = make_app(
        travel_service,
        summary_service,
        auth_service,
        audit_service,
        review_service,
        quality_service,
<<<<<<< HEAD
        admin_service,
=======
        client_service,
        reservation_service,
>>>>>>> 671ee17f
        currency_service,
    )

    class MockUser:
        def __init__(self):
            self.email = "test@abc.com"

    async def override_get_current_user():
        return MockUser()

    app.dependency_overrides[get_current_user] = override_get_current_user

    return app


@pytest.fixture
async def ac(app) -> AsyncClient:
    ac = AsyncClient(base_url="http://test", app=app)
    yield ac
    await ac.aclose()


@pytest.fixture(scope="session")
def event_loop():
    """Create an instance of the event loop for the entire session."""
    policy = asyncio.get_event_loop_policy()
    loop = policy.new_event_loop()
    asyncio.set_event_loop(loop)
    yield loop
    loop.close()


@pytest.fixture(scope="session")
def conn_cfg():
    """Fixture for testing DB config"""
    print(PostgresConfig.from_env())
    return PostgresConfig.from_env()


@pytest.fixture(scope="session", autouse=True)
async def postgres_test_database(event_loop):
    """Set up and tear down the PostgreSQL test database."""
    asyncio.set_event_loop(event_loop)
    test_db_name = "rr_test"
    original_db_name = "postgres"
    log.info("Spinning up PostgreSQL test database...")

    # Temporarily set the environment variable to the original database
    os.environ["POSTGRES_DB"] = original_db_name

    pool = await ConnectionPoolManager.get()
    async with pool.acquire() as connection:
        await connection.execute(f"DROP DATABASE IF EXISTS {test_db_name}")
        await connection.execute(f"CREATE DATABASE {test_db_name}")
    await pool.close()
    ConnectionPoolManager._pool = None

    # Change back to the test database
    os.environ["POSTGRES_DB"] = test_db_name

    log.info("Running migrations on test database.")
    pool = await ConnectionPoolManager.get()
    await runner.main()
    log.info("PostgreSQL test database initialized.")

    yield

    # Teardown code
    log.info("Closing connection to test database.")
    await pool.close()
    ConnectionPoolManager._pool = None
    log.info("Changing connection to main database.")
    os.environ["POSTGRES_DB"] = original_db_name
    pool = await ConnectionPoolManager.get()
    async with pool.acquire() as connection:
        await connection.execute(f"DROP DATABASE {test_db_name}")
    log.info("Tore down PostgreSQL test database.")<|MERGE_RESOLUTION|>--- conflicted
+++ resolved
@@ -36,11 +36,8 @@
 from api.config.postgres import PostgresConfig
 from api.services.clients.service import ClientService
 from api.services.currency.service import CurrencyService
-<<<<<<< HEAD
 from api.services.reviews.service import ReviewService
-=======
 from api.services.reservations.service import ReservationService
->>>>>>> 671ee17f
 from api.services.summaries.service import SummaryService
 from api.services.travel.service import TravelService
 from api.services.quality.service import QualityService
@@ -109,13 +106,13 @@
 
 
 @pytest.fixture
-<<<<<<< HEAD
 def admin_service(postgres_test_database):
     return AdminService()
-=======
+
+
+@pytest.fixture
 def client_service(postgres_test_database):
     return ClientService()
->>>>>>> 671ee17f
 
 
 @pytest.fixture
@@ -136,12 +133,9 @@
     audit_service,
     review_service,
     quality_service,
-<<<<<<< HEAD
     admin_service,
-=======
     client_service,
     reservation_service,
->>>>>>> 671ee17f
     currency_service,
 ) -> FastAPI:
     app = make_app(
@@ -151,12 +145,9 @@
         audit_service,
         review_service,
         quality_service,
-<<<<<<< HEAD
         admin_service,
-=======
         client_service,
         reservation_service,
->>>>>>> 671ee17f
         currency_service,
     )
 

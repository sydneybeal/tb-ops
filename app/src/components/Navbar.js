--- conflicted
+++ resolved
@@ -5,11 +5,7 @@
 
 const Navbar = ({ title }) => {
     const { userDetails, logout } = useAuth();
-<<<<<<< HEAD
     const version = 'vTripReports';
-=======
-    const version = 'v1.0.8';
->>>>>>> 7e97df27
     const allowedUsers = [
         'amandab@travelbeyond.com',
         'samanthae@travelbeyond.com',

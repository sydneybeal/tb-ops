import React, { useEffect } from 'react';
import M from 'materialize-css';
import { useAuth } from './AuthContext';
import { Link } from 'react-router-dom';

const Navbar = ({ title }) => {
    const { userDetails, logout } = useAuth();
<<<<<<< HEAD
    const version = 'vTripReports';
=======
    const version = 'v1.0.0';
>>>>>>> 24c93e06

    // useEffect(() => {
    //     // Initialize Sidenav
    //     let elems = document.querySelectorAll('.sidenav');
    //     M.Sidenav.init(elems, {}); // If you have options, they would go inside the {}
    //     let dropdowns = document.querySelectorAll('.dropdown-trigger');
    //     M.Dropdown.init(dropdowns, {});
    // }, []);

    useEffect(() => {
        // Initialize Sidenav
        let elems = document.querySelectorAll('.sidenav');
        let sidenavInstances = M.Sidenav.init(elems, {}); // If you have options, they would go inside the {}
        let dropdowns = document.querySelectorAll('.dropdown-trigger');
        M.Dropdown.init(dropdowns, {});
    
        // Cleanup function
        return () => {
            // Destroy all sidenav instances
            sidenavInstances.forEach(instance => {
                // Check if the sidenav element still exists in the document
                if (document.body.contains(instance.el)) {
                    instance.destroy();
                }
            });
        };
    }, []);

    return (
        <>
            <nav className="top-nav">
                <div className="nav-wrapper container tb-md-black-text" style={{ width: '95%' }} >
                    <div className="row" style={{ margin: 0, alignItems: 'center' }}>
                        {/* Sidenav Trigger */}
                        <div className="col s2 m2 hide-on-large-only">
                            <a href="/#" data-target="slide-out" className="sidenav-trigger tb-teal-text text-darken-4">
                                <i className="material-icons">menu</i>
                            </a>
                        </div>
                        {/* Title */}
                        <div className="col s8 m8 l6 header-container" >
                            <h4 className="header hide-on-large-only center-align" style={{ margin: 0, marginTop: '20px', fontSize: '1.8rem' }}>
                                {title}
                            </h4>
                            <h4 className="header hide-on-med-and-down left-align" style={{ margin: 0, marginTop: '20px', fontSize: '2.0rem' }}>
                                {title}
                            </h4>

                            {/* User info for small and medium screens */}
                            {userDetails && (
                                <div className="hide-on-large-only center-align" style={{ display: 'flex', justifyContent: 'center', alignItems: 'center', flexWrap: 'wrap' }}>
                                    <i className="material-icons" style={{ fontSize: '1.2rem' }}>account_circle</i>
                                    <span className="text-bold" style={{ margin: '0 5px' }}>{userDetails?.email.split('@')[0]}</span>
                                    {userDetails?.role === 'admin' && (
                                        <>
                                            <span className="chip tb-teal lighten-4 tb-md-black-text text-bold" style={{ margin: '0px' }}>
                                                {userDetails?.role.toUpperCase()}
                                            </span>
                                            {/* <span className="tb-teal-text text-bold" style={{ margin: '0px' }}>
                                                &nbsp;{version}
                                            </span> */}
                                        </>
                                    )}
                                </div>
                            )}
                        </div>
                        {/* User Info & Logout for large screens */}
                        {userDetails && (
                            <div className="col l6 hide-on-med-and-down right-align" style={{ display: 'flex', justifyContent: 'flex-end', alignItems: 'center' }}>
                                <i className="material-icons" style={{ fontSize: '1.2rem' }}>account_circle</i>
                                <span className="hide-on-med-and-down" > Welcome, </span>
                                <span className="text-bold" style={{ margin: '0 5px' }}>
                                    {userDetails?.email.split('@')[0]}
                                </span>
                                {userDetails?.role === 'admin' && (
                                    <>
                                        <span className="chip tb-teal lighten-4 tb-md-black-text text-bold" style={{ margin: '0px 10px 0px 0px' }}>
                                            {userDetails?.role.toUpperCase()}
                                        </span>
                                        {/* <span className="tb-teal-text text-bold" style={{ margin: '0px' }}>
                                            {version}
                                        </span> */}
                                    </>
                                )}
                                <button className='btn btn-floating error-red' onClick={logout} style={{ height: '30px', width: '30px', lineHeight: '30px', padding: '0', marginLeft: '10px' }}>
                                    <i className="material-icons" style={{ fontSize: '18px', lineHeight: '30px' }}>logout</i>
                                </button>
                            </div>
                        )}
                        {/* Logout button for small and medium screens */}
                        {userDetails && (
                            <div className="col s2 m2 hide-on-large-only right-align">
                                <button className='btn btn-floating error-red' onClick={logout} style={{ height: '30px', width: '30px', lineHeight: '30px', padding: '0' }}>
                                    <i className="material-icons" style={{ fontSize: '18px', lineHeight: '30px' }}>logout</i>
                                </button>
                            </div>
                        )}
                    </div>
                </div>
            </nav >
            <ul id="slide-out" className="sidenav sidenav-fixed" style={{ transform: 'translateX(0%)' }}>
                <li className="logo" style={{marginBottom: '0px'}}>
                    <a id="logo-container" href="/" className="brand-logo" style={{marginBottom: '0px'}}>
                        <img
                            id="front-page-logo"
                            src={`${process.env.PUBLIC_URL}/rrlogo.png`}
                            alt="roam & report"
                            style={{
                                maxWidth: '70%',
                                height: 'auto', // Ensures the height scales in proportion to the width
                                objectFit: 'contain', // Keeps the aspect ratio and fits the content within the bounds of its container
                                display: 'block',
                                margin: '0 auto'
                            }} />
                    </a>
                </li>
                <div className="container center">
                <li>
                <span className="tb-teal-text text-bold" style={{ margin: '0px' }}>
                    {version}
                </span>
                </li>
                </div>
                <div className="container" style={{ width: '100%' }}>
                    <li>
                        <Link to={'/service_providers'} className="text-bold">
                            Service Providers
                        </Link>
                    </li>
                </div>
                <div className="container" style={{ width: '100%' }}>
                    <li>
                        <Link to={'/bed_night_reports'} className="text-bold">
                            Bed Night Reports
                        </Link>
                    </li>
                </div>
                <div className="container" style={{ width: '100%' }}>
                    <li>
                        <Link to={'/daily_rates'} className="text-bold">
                            Daily Rates
                        </Link>
                    </li>
                </div>
                <div className="container" style={{ width: '100%' }}>
                    <li>
                        <Link to={'/overview'} className="text-bold">
                            Weekly Overview
                        </Link>
                    </li>
                </div>
                <div className="container" style={{ width: '100%' }}>
                    <li>
                        <Link to={'/overlaps'} className="text-bold">
                            Client Overlaps
                        </Link>
                    </li>
                </div>
                <div className="container" style={{ width: '100%' }}>
                    <li>
                        <Link to={'/faq'} className="text-bold">
                            FAQ
                        </Link>
                    </li>
                </div>
                <div className="container" style={{ width: '100%' }}>
                    <li>
                        <Link to={'/overview'} className="text-bold">
                            Weekly Overview
                        </Link>
                    </li>
                </div>
                {userDetails?.role === 'admin' && (
                    <>
                        <div className="container" style={{ width: '80%' }}>
                            <li>
                                <div className="chip small tb-grey lighten-3">
                                    ADMIN
                                </div>
                            </li>
                        </div>
                        
                        <div className="container" style={{ width: '100%' }}>
                            <li>
                                <Link to={'/entry_elements'} className="text-bold">
                                    Entry Elements
                                </Link>
                            </li>
                        </div>
                        <div className="container" style={{ width: '100%' }}>
                            <li>
                                <Link to={'/admin_hub'} className="text-bold">
                                    Admin Hub
                                </Link>
                            </li>
                        </div>
                        <div className="container" style={{ width: '100%' }}>
                            <li>
                                <Link to={'/trips'} className="text-bold">
                                    <span className="material-symbols-outlined">
                                        casino
                                    </span>
                                    Trip Matching
                                </Link>
                            </li>
                        </div>
                        <div className="container" style={{ width: '100%' }}>
                            <li>
                                <Link to={'/audit_logs'} className="text-bold">
                                    Audit Logs
                                </Link>
                            </li>
                        </div>
                    </>
                )}
                { (userDetails?.role === 'admin' || userDetails?.role === 'leadership') && (
                    <>
                        <div className="container" style={{ width: '80%' }}>
                            <li>
                                <div className="chip small tb-teal lighten-3">
                                    BETA
                                </div>
                            </li>
                        </div>
                        {userDetails?.role === 'admin' &&
                            <div className="container" style={{ width: '100%' }}>
                                <li>
                                    <Link to={'/property_details'} className="text-bold">
                                        Property Details
                                    </Link>
                                </li>
                            </div>
                        }
                        <div className="container" style={{ width: '100%' }}>
                            <li>
                                <Link to={'/looker_reports'} className="text-bold">
                                    Looker Reports
                                </Link>
                            </li>
                        </div>
                        <div className="container" style={{ width: '100%' }}>
                            <li>
                                <Link to={'/trip_reports'} className="text-bold">
                                    Trip Reports
                                </Link>
                            </li>
                        </div>
                    </>
                )}
            </ul>
        </>
    );
};

export default Navbar;<|MERGE_RESOLUTION|>--- conflicted
+++ resolved
@@ -5,11 +5,7 @@
 
 const Navbar = ({ title }) => {
     const { userDetails, logout } = useAuth();
-<<<<<<< HEAD
     const version = 'vTripReports';
-=======
-    const version = 'v1.0.0';
->>>>>>> 24c93e06
 
     // useEffect(() => {
     //     // Initialize Sidenav

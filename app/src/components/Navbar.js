--- conflicted
+++ resolved
@@ -5,11 +5,7 @@
 
 const Navbar = ({ title }) => {
     const { userDetails, logout } = useAuth();
-<<<<<<< HEAD
     const version = 'vClients';
-=======
-    const version = 'v1.0.2';
->>>>>>> fc2bb9bc
 
     // useEffect(() => {
     //     // Initialize Sidenav

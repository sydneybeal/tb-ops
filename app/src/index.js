import React from 'react';
import ReactDOM from 'react-dom/client';
import './index.css';
import reportWebVitals from './reportWebVitals';
// import { RoleProvider } from './components/RoleContext';
import { AuthProvider } from './components/AuthContext';
import ProtectedRoute from './components/ProtectedRoute';
import AccommodationLogs from './pages/AccommodationLogs/AccommodationLogs';
import AccommodationLogDetails from './pages/AccommodationLogs/Details';
import AdminHub from './pages/AdminHub/AdminHub';
import EntryElements from './pages/EntryElements/EntryElements';
<<<<<<< HEAD
import BedNightReports from './pages/BedNights/BedNightReports';
import LookerReports from './pages/BedNights/LookerReports';
import PropertyDetails from './pages/PropertyDetails/PropertyDetails';
import Maps from './pages/Maps/Maps';
=======
import PropertiesView from './pages/Properties/PropertiesView';
import LookerReports from './pages/BedNights/LookerReports';
import Maps from './pages/Maps/Maps';
import PropertyDetails from './pages/PropertyDetails/PropertyDetails';
>>>>>>> 24c93e06
// import Overlaps from './pages/Overlaps/Overlaps';
import OverlapsV2 from './pages/Overlaps/OverlapsV2';
import TripReports from './pages/TripReports/TripReports';
import TripReportDetails from './pages/TripReports/Details';
import AddEditTripReport from './pages/TripReports/AddEditTripReport';
import AuditLanding from './pages/AuditLogs/AuditLanding';
import TripLanding from './pages/Trips/TripLanding';
import DailyRates from './pages/DailyRates/DailyRates';
import AddRates from './pages/DailyRates/AddRates';
import FaqPage from './pages/FAQ/FAQ';


import 'materialize-css/dist/css/materialize.min.css';

import { createBrowserRouter, RouterProvider } from 'react-router-dom';

const router = createBrowserRouter([
  {
    path: '/',
    element: (
      <ProtectedRoute>
        <AccommodationLogs />
      </ProtectedRoute>
    ),
  },
  {
    path: '/service_providers/',
    element: (
      <ProtectedRoute>
        <AccommodationLogs />
      </ProtectedRoute>
    ),
  },
  {
    path: '/service_providers/:log_id',
    element: (
      <ProtectedRoute>
        <AccommodationLogDetails />
      </ProtectedRoute>
    ),
  },
  {
    path: '/bed_night_reports/',
    element: (
      <ProtectedRoute>
        <BedNightReports />
      </ProtectedRoute>
    ),
  },
  {
    path: '/faq/',
    element: (
      <ProtectedRoute>
        <FaqPage />
      </ProtectedRoute>
    ),
  },
  {
    path: '/entry_elements/',
    element: (
      <ProtectedRoute allowedRoles={['admin']}>
        <EntryElements />
      </ProtectedRoute>
    ),
  },
  {
    path: '/admin_hub/',
    element: (
      <ProtectedRoute>
        <AdminHub />
      </ProtectedRoute>
    ),
  },
  {
    path: '/property_details/',
    element: (
      <ProtectedRoute allowedRoles={['admin']}>
        <PropertyDetails />
      </ProtectedRoute>
    ),
  },
  {
    path: '/looker_reports/',
    element: (
      <ProtectedRoute allowedRoles={['admin', 'leadership']}>
        <LookerReports />
      </ProtectedRoute>
    ),
  },
  {
    path: '/overlaps/',
    element: (
      <ProtectedRoute>
        <OverlapsV2 />
      </ProtectedRoute>
    ),
  },
  {
    path: '/properties/',
    element: (
      <ProtectedRoute allowedRoles={['admin']}>
        <PropertiesView />
      </ProtectedRoute>
    ),
  },
  {
    path: '/trip_reports/',
    element: (
      <ProtectedRoute allowedRoles={['admin']}>
        <TripReports />
      </ProtectedRoute>
    ),
  },
  {
    path: '/trip_reports/new',
    element: (
      <ProtectedRoute>
        <AddEditTripReport />
      </ProtectedRoute>
    ),
  },
  {
    path: '/trip_reports/:trip_report_id',
    element: (
      <ProtectedRoute>
        <TripReportDetails />
      </ProtectedRoute>
    ),
  },
  {
    path: '/trip_reports/edit/:trip_report_id',
    element: (
      <ProtectedRoute>
        <AddEditTripReport />
      </ProtectedRoute>
    ),
  },
  {
    path: '/audit_logs/',
    element: (
      <ProtectedRoute allowedRoles={['admin']}>
        <AuditLanding />
      </ProtectedRoute>
    ),
  },
  {
    path: '/trips/',
    element: (
      <ProtectedRoute allowedRoles={['admin']}>
        <TripLanding />
      </ProtectedRoute>
    ),
  },
  {
<<<<<<< HEAD
=======
    path: '/daily_rates/',
    element: (
      <ProtectedRoute>
        <DailyRates />
      </ProtectedRoute>
    ),
  },
  {
    path: '/daily_rates/add',
    element: (
      <ProtectedRoute allowedRoles={['admin', 'accounting']}>
        <AddRates />
      </ProtectedRoute>
    ),
  },
  {
>>>>>>> 24c93e06
    path: '/overview/',
    element: (
      <ProtectedRoute>
        <Maps />
      </ProtectedRoute>
    ),
  },
]);

const root = ReactDOM.createRoot(document.getElementById('root'));
// root.render(<RouterProvider router={router} />);
// const root = ReactDOM.createRoot(document.getElementById('root'));
root.render(
  <AuthProvider>
    <RouterProvider router={router} />
  </AuthProvider>
);

// If you want to start measuring performance in your app, pass a function
// to log results (for example: reportWebVitals(console.log))
// or send to an analytics endpoint. Learn more: https://bit.ly/CRA-vitals
reportWebVitals();<|MERGE_RESOLUTION|>--- conflicted
+++ resolved
@@ -9,17 +9,11 @@
 import AccommodationLogDetails from './pages/AccommodationLogs/Details';
 import AdminHub from './pages/AdminHub/AdminHub';
 import EntryElements from './pages/EntryElements/EntryElements';
-<<<<<<< HEAD
 import BedNightReports from './pages/BedNights/BedNightReports';
-import LookerReports from './pages/BedNights/LookerReports';
-import PropertyDetails from './pages/PropertyDetails/PropertyDetails';
-import Maps from './pages/Maps/Maps';
-=======
 import PropertiesView from './pages/Properties/PropertiesView';
 import LookerReports from './pages/BedNights/LookerReports';
 import Maps from './pages/Maps/Maps';
 import PropertyDetails from './pages/PropertyDetails/PropertyDetails';
->>>>>>> 24c93e06
 // import Overlaps from './pages/Overlaps/Overlaps';
 import OverlapsV2 from './pages/Overlaps/OverlapsV2';
 import TripReports from './pages/TripReports/TripReports';
@@ -174,8 +168,6 @@
     ),
   },
   {
-<<<<<<< HEAD
-=======
     path: '/daily_rates/',
     element: (
       <ProtectedRoute>
@@ -192,7 +184,6 @@
     ),
   },
   {
->>>>>>> 24c93e06
     path: '/overview/',
     element: (
       <ProtectedRoute>

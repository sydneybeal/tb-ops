import React from 'react';
import ReactDOM from 'react-dom/client';
import './index.css';
import reportWebVitals from './reportWebVitals';
// import { RoleProvider } from './components/RoleContext';
import { AuthProvider } from './components/AuthContext';
import ProtectedRoute from './components/ProtectedRoute';
import AccommodationLogs from './pages/AccommodationLogs/AccommodationLogs';
import AccommodationLogDetails from './pages/AccommodationLogs/Details';
import AdminHub from './pages/AdminHub/AdminHub';
import EntryElements from './pages/EntryElements/EntryElements';
import BedNightReports from './pages/BedNights/BedNightReports';
import EntryElements from './pages/EntryElements/EntryElements';
import LookerReports from './pages/BedNights/LookerReports';
import Agencies from './pages/Agencies/Agencies';
import BookingChannels from './pages/BookingChannels/BookingChannels';
import Portfolios from './pages/Portfolios/Portfolios';
import Consultants from './pages/Consultants/Consultants';
import Properties from './pages/Properties/Properties';
import PropertyDetails from './pages/PropertyDetails/PropertyDetails';
import Countries from './pages/Countries/Countries';
import Maps from './pages/Maps/Maps';
// import Overlaps from './pages/Overlaps/Overlaps';
import OverlapsV2 from './pages/Overlaps/OverlapsV2';
import TripReports from './pages/TripReports/TripReports';
import AddEditTripReport from './pages/TripReports/AddEditTripReport';
import AuditLanding from './pages/AuditLogs/AuditLanding';
import TripLanding from './pages/Trips/TripLanding';
import FaqPage from './pages/FAQ/FAQ';


import 'materialize-css/dist/css/materialize.min.css';

import { createBrowserRouter, RouterProvider } from 'react-router-dom';

const router = createBrowserRouter([
  {
    path: '/',
    element: (
      <ProtectedRoute>
        <AccommodationLogs />
      </ProtectedRoute>
    ),
  },
  {
    path: '/service_providers/',
    element: (
      <ProtectedRoute>
        <AccommodationLogs />
      </ProtectedRoute>
    ),
  },
  {
    path: '/service_providers/:log_id',
    element: (
      <ProtectedRoute>
        <AccommodationLogDetails />
      </ProtectedRoute>
    ),
  },
  {
    path: '/bed_night_reports/',
    element: (
      <ProtectedRoute>
        <BedNightReports />
      </ProtectedRoute>
    ),
  },
  {
    path: '/faq/',
    element: (
      <ProtectedRoute>
        <FaqPage />
      </ProtectedRoute>
    ),
  },
  {
    path: '/entry_elements/',
<<<<<<< HEAD
    element: (
      <ProtectedRoute>
        <EntryElements />
      </ProtectedRoute>
    ),
  },
  {
    path: '/admin_hub/',
    element: (
      <ProtectedRoute>
        <AdminHub />
      </ProtectedRoute>
    ),
  },
  {
    path: '/properties/',
=======
>>>>>>> e78db058
    element: (
      <ProtectedRoute>
        <EntryElements />
      </ProtectedRoute>
    ),
  },
  {
    path: '/property_details/',
    element: (
      <ProtectedRoute>
        <PropertyDetails />
      </ProtectedRoute>
    ),
  },
  {
    path: '/looker_reports/',
    element: (
      <ProtectedRoute>
        <LookerReports />
      </ProtectedRoute>
    ),
  },
  {
    path: '/overlaps/',
    element: (
      <ProtectedRoute>
        <OverlapsV2 />
      </ProtectedRoute>
    ),
  },
  {
    path: '/trip_reports/',
    element: (
      <ProtectedRoute>
        <TripReports />
      </ProtectedRoute>
    ),
  },
  {
    path: '/trip_reports/new',
    element: (
      <ProtectedRoute>
        <AddEditTripReport />
      </ProtectedRoute>
    ),
  },
  {
    path: '/trip_reports/edit/:trip_report_id',
    element: (
      <ProtectedRoute>
        <AddEditTripReport />
      </ProtectedRoute>
    ),
  },
  {
    path: '/audit_logs/',
    element: (
      <ProtectedRoute>
        <AuditLanding />
      </ProtectedRoute>
    ),
  },
  {
    path: '/trips/',
    element: (
      <ProtectedRoute>
        <TripLanding />
      </ProtectedRoute>
    ),
  },
  {
    path: '/overview/',
    element: (
      <ProtectedRoute>
        <Maps />
      </ProtectedRoute>
    ),
  },
]);

const root = ReactDOM.createRoot(document.getElementById('root'));
// root.render(<RouterProvider router={router} />);
// const root = ReactDOM.createRoot(document.getElementById('root'));
root.render(
  <AuthProvider>
    <RouterProvider router={router} />
  </AuthProvider>
);

// If you want to start measuring performance in your app, pass a function
// to log results (for example: reportWebVitals(console.log))
// or send to an analytics endpoint. Learn more: https://bit.ly/CRA-vitals
reportWebVitals();<|MERGE_RESOLUTION|>--- conflicted
+++ resolved
@@ -76,7 +76,6 @@
   },
   {
     path: '/entry_elements/',
-<<<<<<< HEAD
     element: (
       <ProtectedRoute>
         <EntryElements />
@@ -88,16 +87,6 @@
     element: (
       <ProtectedRoute>
         <AdminHub />
-      </ProtectedRoute>
-    ),
-  },
-  {
-    path: '/properties/',
-=======
->>>>>>> e78db058
-    element: (
-      <ProtectedRoute>
-        <EntryElements />
       </ProtectedRoute>
     ),
   },

import React from 'react';
import ReactDOM from 'react-dom/client';
import './index.css';
import reportWebVitals from './reportWebVitals';
// import { RoleProvider } from './components/RoleContext';
import { AuthProvider } from './components/AuthContext';
import ProtectedRoute from './components/ProtectedRoute';
import AccommodationLogs from './pages/AccommodationLogs/AccommodationLogs';
import AccommodationLogDetails from './pages/AccommodationLogs/Details';
import BedNightReports from './pages/BedNights/BedNightReports';
import Clients from './pages/Clients/Clients';
import Referrals from './pages/Clients/Referrals';
import MatchReferrals from './pages/Clients/MatchReferrals';
import EntryElements from './pages/EntryElements/EntryElements';
import PropertiesView from './pages/Properties/PropertiesView';
import LookerReports from './pages/BedNights/LookerReports';
<<<<<<< HEAD
=======
import Maps from './pages/Maps/Maps';
>>>>>>> fc2bb9bc
import PropertyDetails from './pages/PropertyDetails/PropertyDetails';
// import Overlaps from './pages/Overlaps/Overlaps';
import OverlapsV2 from './pages/Overlaps/OverlapsV2';
import TripReports from './pages/TripReports/TripReports';
import AuditLanding from './pages/AuditLogs/AuditLanding';
import TripLanding from './pages/Trips/TripLanding';
import DailyRates from './pages/DailyRates/DailyRates';
import AddRates from './pages/DailyRates/AddRates';
import FaqPage from './pages/FAQ/FAQ';


import 'materialize-css/dist/css/materialize.min.css';

import { createBrowserRouter, RouterProvider } from 'react-router-dom';

const router = createBrowserRouter([
  {
    path: '/',
    element: (
      <ProtectedRoute>
        <AccommodationLogs />
      </ProtectedRoute>
    ),
  },
  {
    path: '/service_providers/',
    element: (
      <ProtectedRoute>
        <AccommodationLogs />
      </ProtectedRoute>
    ),
  },
  {
    path: '/service_providers/:log_id',
    element: (
      <ProtectedRoute>
        <AccommodationLogDetails />
      </ProtectedRoute>
    ),
  },
  {
    path: '/bed_night_reports/',
    element: (
      <ProtectedRoute>
        <BedNightReports />
      </ProtectedRoute>
    ),
  },
  {
    path: '/faq/',
    element: (
      <ProtectedRoute>
        <FaqPage />
      </ProtectedRoute>
    ),
  },
  {
    path: '/entry_elements/',
    element: (
      <ProtectedRoute allowedRoles={['admin']}>
        <EntryElements />
      </ProtectedRoute>
    ),
  },
  {
    path: '/property_details/',
    element: (
      <ProtectedRoute allowedRoles={['admin']}>
        <PropertyDetails />
      </ProtectedRoute>
    ),
  },
  {
    path: '/looker_reports/',
    element: (
      <ProtectedRoute allowedRoles={['admin', 'leadership']}>
        <LookerReports />
      </ProtectedRoute>
    ),
  },
  {
    path: '/overlaps/',
    element: (
      <ProtectedRoute>
        <OverlapsV2 />
      </ProtectedRoute>
    ),
  },
  {
    path: '/properties/',
    element: (
      <ProtectedRoute allowedRoles={['admin']}>
        <PropertiesView />
      </ProtectedRoute>
    ),
  },
  {
    path: '/trip_reports/',
    element: (
      <ProtectedRoute allowedRoles={['admin']}>
        <TripReports />
      </ProtectedRoute>
    ),
  },
  {
    path: '/audit_logs/',
    element: (
      <ProtectedRoute allowedRoles={['admin']}>
        <AuditLanding />
      </ProtectedRoute>
    ),
  },
  {
    path: '/trips/',
    element: (
      <ProtectedRoute allowedRoles={['admin']}>
        <TripLanding />
      </ProtectedRoute>
    ),
  },
  {
<<<<<<< HEAD
    path: '/clients/',
    element: (
      <ProtectedRoute>
        <Clients />
=======
    path: '/daily_rates/',
    element: (
      <ProtectedRoute>
        <DailyRates />
>>>>>>> fc2bb9bc
      </ProtectedRoute>
    ),
  },
  {
<<<<<<< HEAD
    path: '/referrals/',
    element: (
      <ProtectedRoute>
        <Referrals />
=======
    path: '/daily_rates/add',
    element: (
      <ProtectedRoute allowedRoles={['admin', 'accounting']}>
        <AddRates />
>>>>>>> fc2bb9bc
      </ProtectedRoute>
    ),
  },
  {
<<<<<<< HEAD
    path: '/match_referrals/',
    element: (
      <ProtectedRoute>
        <MatchReferrals />
=======
    path: '/overview/',
    element: (
      <ProtectedRoute>
        <Maps />
>>>>>>> fc2bb9bc
      </ProtectedRoute>
    ),
  },
]);

const root = ReactDOM.createRoot(document.getElementById('root'));
// root.render(<RouterProvider router={router} />);
// const root = ReactDOM.createRoot(document.getElementById('root'));
root.render(
  <AuthProvider>
    <RouterProvider router={router} />
  </AuthProvider>
);

// If you want to start measuring performance in your app, pass a function
// to log results (for example: reportWebVitals(console.log))
// or send to an analytics endpoint. Learn more: https://bit.ly/CRA-vitals
reportWebVitals();<|MERGE_RESOLUTION|>--- conflicted
+++ resolved
@@ -14,10 +14,7 @@
 import EntryElements from './pages/EntryElements/EntryElements';
 import PropertiesView from './pages/Properties/PropertiesView';
 import LookerReports from './pages/BedNights/LookerReports';
-<<<<<<< HEAD
-=======
 import Maps from './pages/Maps/Maps';
->>>>>>> fc2bb9bc
 import PropertyDetails from './pages/PropertyDetails/PropertyDetails';
 // import Overlaps from './pages/Overlaps/Overlaps';
 import OverlapsV2 from './pages/Overlaps/OverlapsV2';
@@ -139,49 +136,52 @@
     ),
   },
   {
-<<<<<<< HEAD
-    path: '/clients/',
-    element: (
-      <ProtectedRoute>
-        <Clients />
-=======
     path: '/daily_rates/',
     element: (
       <ProtectedRoute>
         <DailyRates />
->>>>>>> fc2bb9bc
-      </ProtectedRoute>
-    ),
-  },
-  {
-<<<<<<< HEAD
-    path: '/referrals/',
-    element: (
-      <ProtectedRoute>
-        <Referrals />
-=======
+      </ProtectedRoute>
+    ),
+  },
+  {
     path: '/daily_rates/add',
     element: (
       <ProtectedRoute allowedRoles={['admin', 'accounting']}>
         <AddRates />
->>>>>>> fc2bb9bc
-      </ProtectedRoute>
-    ),
-  },
-  {
-<<<<<<< HEAD
+      </ProtectedRoute>
+    ),
+  },
+  {
+    path: '/overview/',
+    element: (
+      <ProtectedRoute>
+        <Maps />
+      </ProtectedRoute>
+    ),
+  },
+  {
+    path: '/clients/',
+    element: (
+      <ProtectedRoute allowedRoles={['admin', 'leadership']}>
+        <Clients />
+      </ProtectedRoute>
+    ),
+  },
+  {
+    path: '/referrals/',
+    element: (
+      <ProtectedRoute allowedRoles={['admin', 'leadership']}>
+        <Referrals />
+      </ProtectedRoute>
+    ),
+  },
+  {
     path: '/match_referrals/',
     element: (
-      <ProtectedRoute>
+      <ProtectedRoute allowedRoles={['admin', 'leadership']}>
         <MatchReferrals />
-=======
-    path: '/overview/',
-    element: (
-      <ProtectedRoute>
-        <Maps />
->>>>>>> fc2bb9bc
-      </ProtectedRoute>
-    ),
+      </ProtectedRoute>
+    )
   },
 ]);
 
